{
  "name": "@stillrivercode/agentic-workflow-template",
  "version": "1.1.3",
  "description": "NPM package to create AI-powered GitHub workflow automation projects",
  "keywords": [
    "github-actions",
    "ai",
    "automation",
    "workflow",
    "template",
    "cli"
  ],
  "author": "Still River Code <noreply@stillrivercode.com>",
  "license": "MIT",
  "homepage": "https://github.com/stillrivercode/agentic-workflow-template#readme",
  "repository": {
    "type": "git",
    "url": "git+https://github.com/stillrivercode/agentic-workflow-template.git"
  },
  "bugs": {
    "url": "https://github.com/stillrivercode/agentic-workflow-template/issues"
  },
  "engines": {
    "node": ">=18.0.0",
    "npm": ">=8.0.0"
  },
  "bin": {
    "agentic-workflow-template": "./cli/index.js"
  },
  "files": [
    "cli/",
    "scripts/",
    ".github/",
    "docs/",
    "README.md",
    "LICENSE",
    "install.sh",
    "shared-commands/",
    "package.json"
  ],
  "dependencies": {
    "commander": "^11.0.0",
    "inquirer": "^8.2.5",
    "chalk": "^4.1.2",
    "fs-extra": "^11.1.0",
    "validate-npm-package-name": "^5.0.0"
  },
  "devDependencies": {
    "eslint": "^8.0.0",
    "jest": "^29.0.0"
  },
  "scripts": {
    "test": "jest --passWithNoTests",
<<<<<<< HEAD
    "lint": "./node_modules/.bin/eslint . --fix",
=======
    "lint": "echo 'No JavaScript files to lint in this project'",
>>>>>>> 1bf33e10
    "setup": "echo 'Use: npx @stillrivercode/agentic-workflow-template <project-name>' && echo 'Example: npx @stillrivercode/agentic-workflow-template my-ai-project'"
  },
  "main": "cli/index.js",
  "preferGlobal": true
}<|MERGE_RESOLUTION|>--- conflicted
+++ resolved
@@ -51,11 +51,7 @@
   },
   "scripts": {
     "test": "jest --passWithNoTests",
-<<<<<<< HEAD
-    "lint": "./node_modules/.bin/eslint . --fix",
-=======
     "lint": "echo 'No JavaScript files to lint in this project'",
->>>>>>> 1bf33e10
     "setup": "echo 'Use: npx @stillrivercode/agentic-workflow-template <project-name>' && echo 'Example: npx @stillrivercode/agentic-workflow-template my-ai-project'"
   },
   "main": "cli/index.js",
