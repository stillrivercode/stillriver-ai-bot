{
<<<<<<< HEAD
  "name": "@stillrivercode/stillriver-ai-workflows",
  "version": "1.0.3",
  "description": "AI-powered GitHub workflow automation with Information Dense Keywords integration",
=======
  "name": "@stillrivercode/stillriver-ai-bot",
  "version": "1.0.4",
  "description": "AI-powered GitHub workflow automation bot with Information Dense Keywords integration",
>>>>>>> dcc3a5a9
  "keywords": [
    "github-actions",
    "ai",
    "automation",
    "workflow",
    "bot",
    "information-dense-keywords",
    "claude",
    "openrouter"
  ],
  "author": "Stillriver Code <admin@stillriver.info>",
  "license": "MIT",
  "homepage": "https://github.com/stillrivercode/stillriver-ai-workflows#readme",
  "repository": {
    "type": "git",
    "url": "git+https://github.com/stillrivercode/stillriver-ai-workflows.git"
  },
  "bugs": {
    "url": "https://github.com/stillrivercode/stillriver-ai-workflows/issues"
  },
  "engines": {
    "node": ">=18.0.0",
    "npm": ">=8.0.0"
  },
  "files": [
    "scripts/",
    ".github/",
    "docs/",
    "README.md",
    "LICENSE",
    "package.json"
  ],
  "dependencies": {
    "@stillrivercode/information-dense-keywords": "^1.7.2",
    "axios": "^1.10.0",
    "chalk": "^4.1.2",
    "commander": "^11.0.0",
    "fs-extra": "^11.1.0",
    "inquirer": "^8.2.5",
    "minimatch": "^10.0.3",
    "validate-npm-package-name": "^5.0.0"
  },
  "devDependencies": {
    "@actions/core": "^1.11.1",
    "@actions/github": "^6.0.1",
    "@types/jest": "^30.0.0",
    "@types/minimatch": "^5.1.2",
    "@typescript-eslint/eslint-plugin": "^8.37.0",
    "@typescript-eslint/parser": "^8.37.0",
    "@vercel/ncc": "^0.38.3",
    "eslint": "^8.0.0",
    "eslint-config-prettier": "^10.1.5",
    "eslint-plugin-prettier": "^5.5.1",
    "eslint-plugin-security": "^1.7.1",
    "jest": "^29.7.0",
    "prettier": "^3.6.2",
    "ts-jest": "^29.4.0",
    "ts-mockito": "^2.6.1",
    "typescript": "^5.8.3",
    "yaml-lint": "^1.7.0"
  },
  "scripts": {
    "build": "ncc build src/index.ts -o dist --source-map --license licenses.txt",
    "test": "jest",
    "lint": "eslint --ext .js,.ts,.jsx,.tsx src/ tests/ --fix",
    "lint:yaml": "yamllint -d relaxed *.yml *.yaml .github/workflows/*.yml .github/workflows/*.yaml || echo 'No YAML files to lint'",
    "lint:security": "eslint --ext .js,.ts,.jsx,.tsx --config .eslintrc.security.js . || echo 'No security issues found'",
    "setup": "echo 'AI-powered GitHub workflow automation' && echo 'Use Information Dense Keywords commands via: npm run idk'",
    "idk": "npx @stillrivercode/information-dense-keywords",
    "idk:update": "npm update @stillrivercode/information-dense-keywords"
  },
  "main": "package.json"
}<|MERGE_RESOLUTION|>--- conflicted
+++ resolved
@@ -1,13 +1,7 @@
 {
-<<<<<<< HEAD
   "name": "@stillrivercode/stillriver-ai-workflows",
-  "version": "1.0.3",
+  "version": "1.0.4",
   "description": "AI-powered GitHub workflow automation with Information Dense Keywords integration",
-=======
-  "name": "@stillrivercode/stillriver-ai-bot",
-  "version": "1.0.4",
-  "description": "AI-powered GitHub workflow automation bot with Information Dense Keywords integration",
->>>>>>> dcc3a5a9
   "keywords": [
     "github-actions",
     "ai",
